--- conflicted
+++ resolved
@@ -235,13 +235,9 @@
         func: &Operand<'tcx>,
         args: &[Operand<'tcx>],
         destination: &Place<'tcx>,
-<<<<<<< HEAD
         target: &Option<BasicBlock>,
         _cleanup: &Option<BasicBlock>,
-=======
-        _target: &Option<BasicBlock>,
         _unwind: &UnwindAction,
->>>>>>> 988771ef
         _from_hir_call: bool,
         _fn_span: rustc_span::Span,
     ) {
@@ -344,7 +340,7 @@
             rustc_middle::ty::ConstKind::Value(val_tree) => match val_tree {
                 rustc_middle::ty::ValTree::Leaf(scalar_int) => scalar_int,
                 rustc_middle::ty::ValTree::Branch(_) => {
-                    unreachable!("these are only for aggragate constants")
+                    unreachable!("these are only for aggregate constants")
                 }
             },
             rustc_middle::ty::ConstKind::Error(_) => panic!("The const here could not be computed"),
