/// This module provides some traits to make it easier to implement expression builders for wrappers
/// that work as adapters. Most of the adapters provide non-trivial covariance and contravariance
/// over the input and output types of the wrapped expression builder.
<<<<<<< HEAD
use super::{BinaryExprBuilder, UnaryExprBuilder};
use crate::abs::{BinaryOp, UnaryOp};
=======
use super::{macros::*, BinaryExprBuilder, UnaryExprBuilder};
use crate::abs::{BinaryOp, CastKind, UnaryOp};
>>>>>>> 5b5008b0
use std::ops::DerefMut;

use BinaryExprBuilder as BEB;
use UnaryExprBuilder as UEB;

pub(crate) trait FnH<I, O>: FnOnce(I) -> O {}
impl<I, O, F> FnH<I, O> for F where F: FnOnce(I) -> O {}

pub(crate) trait BinaryExprBuilderAdapter: DerefMut
where
    Self::Target: Sized,
    Self::Target: BinaryExprBuilder,
{
    type TargetExprRefPair<'a> = <Self::Target as BEB>::ExprRefPair<'a>;
    type TargetExpr<'a> = <Self::Target as BEB>::Expr<'a>;

    /// Takes the input from the type of the adapted operands, passes it to the wrapped builder,
    /// then converts and returns the output to the type of the adapted expression.
    /// [`build`] is the method in the wrapped builder that corresponds to the one called currently
    /// on this builder.
    fn adapt<'t, F>(operands: Self::TargetExprRefPair<'t>, build: F) -> Self::TargetExpr<'t>
    where
        F: for<'s> FnH<<Self::Target as BEB>::ExprRefPair<'s>, <Self::Target as BEB>::Expr<'s>>;
}

// TODO: remove delegate from the name since wer don't delegate?
macro_rules! delegate_singular_binary_op {
    ($method: ident $(, $arg: ident : $arg_type: ty)*) => {
        fn $method<'a>(
            &mut self,
            operands: Self::ExprRefPair<'a>,
            $($arg: $arg_type),*
        ) -> Self::Expr<'a> {
            Self::adapt(operands, |operands| self.deref_mut().$method(operands, $($arg),*))
        }
    };
}

impl<T: BinaryExprBuilderAdapter> BinaryExprBuilder for T
where
    T::Target: Sized,
    T::Target: BinaryExprBuilder,
{
    type ExprRefPair<'a> = T::TargetExprRefPair<'a>;
    type Expr<'a> = T::TargetExpr<'a>;

    delegate_singular_binary_op!(binary_op, op: BinaryOp, checked: bool);

    // note: this interface is more clear
    delegate_singular_binary_op!(add, checked: bool);
    delegate_singular_binary_op!(sub, checked: bool);
    delegate_singular_binary_op!(mul, checked: bool);

    delegate_singular_binary_op!(div);
    delegate_singular_binary_op!(rem);
    delegate_singular_binary_op!(and);
    delegate_singular_binary_op!(or);
    delegate_singular_binary_op!(xor);
    delegate_singular_binary_op!(shl);
    delegate_singular_binary_op!(shr);
    delegate_singular_binary_op!(eq);
    delegate_singular_binary_op!(ne);
    delegate_singular_binary_op!(lt);
    delegate_singular_binary_op!(le);
    delegate_singular_binary_op!(gt);
    delegate_singular_binary_op!(ge);
    delegate_singular_binary_op!(offset);
}

pub(crate) trait UnaryExprBuilderAdapter: DerefMut
where
    Self::Target: Sized,
    Self::Target: UnaryExprBuilder,
{
    type TargetExprRef<'a> = <Self::Target as UEB>::ExprRef<'a>;
    type TargetExpr<'a> = <Self::Target as UEB>::Expr<'a>;

    /// Takes the input from the type of the adapted operand, passes it to the wrapped builder,
    /// then converts and returns the output to the type of the adapted expression.
    /// [`build`] is the method in the wrapped builder that corresponds to the one called currently
    /// on this builder.
    fn adapt<'t, F>(operand: Self::TargetExprRef<'t>, build: F) -> Self::TargetExpr<'t>
    where
        F: for<'s> FnH<<Self::Target as UEB>::ExprRef<'s>, <Self::Target as UEB>::Expr<'s>>;
}

macro_rules! delegate_singular_unary_op {
    ($method: ident $(, $arg: ident : $arg_type: ty)*) => {
        fn $method<'a>(
            &mut self,
            operand: Self::ExprRef<'a>,
            $($arg: $arg_type),*
        ) -> Self::Expr<'a> {
            Self::adapt(operand, |operand| self.deref_mut().$method(operand, $($arg),*))
        }
    };
}

impl<T: UnaryExprBuilderAdapter> UnaryExprBuilder for T
where
    T::Target: Sized,
    T::Target: UnaryExprBuilder,
{
    type ExprRef<'a> = T::TargetExprRef<'a>;
    type Expr<'a> = T::TargetExpr<'a>;

    delegate_singular_unary_op!(unary_op, op: UnaryOp);
    delegate_singular_unary_op!(not);
    delegate_singular_unary_op!(neg);
    delegate_singular_unary_op!(address_of);
    delegate_singular_unary_op!(len);
    delegate_singular_unary_op!(cast, target: CastKind);
}<|MERGE_RESOLUTION|>--- conflicted
+++ resolved
@@ -1,13 +1,8 @@
 /// This module provides some traits to make it easier to implement expression builders for wrappers
 /// that work as adapters. Most of the adapters provide non-trivial covariance and contravariance
 /// over the input and output types of the wrapped expression builder.
-<<<<<<< HEAD
 use super::{BinaryExprBuilder, UnaryExprBuilder};
-use crate::abs::{BinaryOp, UnaryOp};
-=======
-use super::{macros::*, BinaryExprBuilder, UnaryExprBuilder};
 use crate::abs::{BinaryOp, CastKind, UnaryOp};
->>>>>>> 5b5008b0
 use std::ops::DerefMut;
 
 use BinaryExprBuilder as BEB;
@@ -56,7 +51,6 @@
 
     delegate_singular_binary_op!(binary_op, op: BinaryOp, checked: bool);
 
-    // note: this interface is more clear
     delegate_singular_binary_op!(add, checked: bool);
     delegate_singular_binary_op!(sub, checked: bool);
     delegate_singular_binary_op!(mul, checked: bool);
