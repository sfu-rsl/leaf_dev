pub(crate) mod z3 {
    use std::{
        collections::HashMap,
        mem::{discriminant, size_of},
        ops::Not,
    };

    use z3::{
        ast::{self, Ast},
        Context,
    };

    use crate::{
<<<<<<< HEAD
        abs::{BinaryOp, FieldIndex, UnaryOp},
        backends::basic::expr::{
            ConcreteValue, ConstValue, Expr, ProjExpr, ProjKind, SymBinaryOperands, SymValue,
            SymVarId, SymbolicVar, SymbolicVarType, Value, ValueRef,
=======
        abs::{BinaryOp, IntType, UnaryOp, ValueType},
        backends::basic::expr::{
            ConcreteValue, ConstValue, Expr, SymBinaryOperands, SymValue, SymVarId, SymbolicVar,
            Value, ValueRef,
>>>>>>> 5b5008b0
        },
    };

    use crate::solvers::z3::{AstNode, AstPair};

    const CHAR_BIT_SIZE: u32 = size_of::<char>() as u32 * 8;
    const TO_CHAR_BIT_SIZE: u32 = 8; // Can only cast to a char from a u8

    impl<'ctx> From<(&ValueRef, &'ctx Context)> for AstPair<'ctx, SymVarId> {
        fn from(value_with_context: (&ValueRef, &'ctx Context)) -> Self {
            let (value, context) = value_with_context;
            let mut translator = Z3ValueTranslator::new(context);
            translator.translate(value)
        }
    }

    pub(crate) struct Z3ValueTranslator<'ctx> {
        context: &'ctx Context,
        variables: HashMap<SymVarId, AstNode<'ctx>>,
    }

    impl<'ctx> Z3ValueTranslator<'ctx> {
        pub(crate) fn new(context: &'ctx Context) -> Self {
            Self {
                context,
                variables: HashMap::new(),
            }
        }
    }

    impl<'ctx> Z3ValueTranslator<'ctx> {
        fn translate(&mut self, value: &ValueRef) -> AstPair<'ctx, SymVarId> {
            let ast = self.translate_value(value);
            match ast {
                AstNode::Bool(ast) => AstPair(ast, self.variables.drain().collect()),
                _ => panic!("Expected the value to be a boolean expression but it is a {ast:#?}.",),
            }
        }
    }

    impl<'ctx> Z3ValueTranslator<'ctx> {
        fn translate_value(&mut self, value: &ValueRef) -> AstNode<'ctx> {
            match value.as_ref() {
                Value::Concrete(c) => self.translate_concrete(c),
                Value::Symbolic(s) => self.translate_symbolic(s),
            }
        }

        fn translate_concrete(&mut self, concrete: &ConcreteValue) -> AstNode<'ctx> {
            match concrete {
                ConcreteValue::Const(c) => self.translate_const(c),
                ConcreteValue::Adt(_) => {
                    unimplemented!("Expressions involving ADTs directly are not supported.")
                }
                ConcreteValue::Array(_) => todo!(),
                ConcreteValue::Ref(_) => todo!(),
            }
        }

        fn translate_const(&mut self, const_value: &ConstValue) -> AstNode<'ctx> {
            match const_value {
                ConstValue::Bool(b) => ast::Bool::from_bool(self.context, *b).into(),
                ConstValue::Char(c) => {
                    AstNode::from_ubv(ast::BV::from_u64(self.context, *c as u64, CHAR_BIT_SIZE))
                }
                ConstValue::Int {
                    bit_rep,
                    ty:
                        IntType {
                            bit_size,
                            is_signed: false,
                        },
                } => {
                    // TODO: Add support for 128 bit integers.
                    AstNode::from_bv(
                        ast::BV::from_u64(
                            self.context,
                            bit_rep.0 as u64,
                            (*bit_size).try_into().expect("Size is too large."),
                        ),
                        false,
                    )
                }
                ConstValue::Int {
                    bit_rep,
                    ty:
                        IntType {
                            bit_size,
                            is_signed: true,
                        },
                } => {
                    // TODO: Add support for 128 bit integers.
                    AstNode::from_bv(
                        ast::BV::from_i64(
                            self.context,
                            bit_rep.0 as i64,
                            (*bit_size).try_into().expect("Size is too large."),
                        ),
                        true,
                    )
                }
                ConstValue::Float { .. } => todo!(),
                ConstValue::Str(_) => todo!(),
                ConstValue::Func(_) => todo!(),
            }
        }

        fn translate_symbolic(&mut self, symbolic: &SymValue) -> AstNode<'ctx> {
            match symbolic {
                SymValue::Variable(var) => self.translate_symbolic_var(var),
                SymValue::Expression(expr) => self.translate_symbolic_expr(expr),
            }
        }

        fn translate_symbolic_var(&mut self, var: &SymbolicVar) -> AstNode<'ctx> {
            self.translate_symbolic_var_and_record(var)
        }

        fn translate_symbolic_var_and_record(&mut self, var: &SymbolicVar) -> AstNode<'ctx> {
            let node = match var.ty {
                ValueType::Bool => ast::Bool::new_const(self.context, var.id).into(),
                ValueType::Char => {
                    AstNode::from_ubv(ast::BV::new_const(self.context, var.id, CHAR_BIT_SIZE))
                }
                ValueType::Int(IntType {
                    bit_size,
                    is_signed,
                }) => AstNode::from_bv(
                    ast::BV::new_const(self.context, var.id, bit_size as u32),
                    is_signed,
                ),
                ValueType::Float { .. } => todo!(),
            };
            self.variables.insert(var.id, node.clone());
            node
        }

        fn translate_symbolic_expr(&mut self, expr: &Expr) -> AstNode<'ctx> {
            match expr {
                Expr::Unary { operator, operand } => {
                    let operand = self.translate_symbolic(operand);
                    self.translate_unary_expr(operator, operand)
                }
                Expr::Binary {
                    operator,
                    operands,
                    // Only projections care about if a binary operation is checked or not.
                    // Assumption: A checked binary expression without a field projection is not well formed.
                    checked: _,
                } => {
                    // TODO: should this be its own function?
                    let (left, right) = match operands {
                        SymBinaryOperands::Orig { first, second } => {
                            (self.translate_symbolic(first), self.translate_value(second))
                        }
                        SymBinaryOperands::Rev { first, second } => {
                            (self.translate_value(first), self.translate_symbolic(second))
                        }
                    };
                    self.translate_binary_expr(operator, left, right)
                }
                Expr::Cast { from, to } => {
                    let from = self.translate_symbolic(from);
                    self.translate_cast_expr(from, to)
                }
                Expr::AddrOf() => todo!(),
                Expr::Len { .. } => todo!(),
                Expr::Projection(proj_expr) => self.translate_projection_expr(proj_expr),
            }
        }

        fn translate_unary_expr(
            &mut self,
            operator: &UnaryOp,
            operand: AstNode<'ctx>,
        ) -> AstNode<'ctx> {
            match operator {
                UnaryOp::Not => match operand {
                    AstNode::Bool(ast) => ast.not().into(),
                    AstNode::BitVector { ast, is_signed } => {
                        AstNode::from_bv(ast.bvnot(), is_signed)
                    }
                },
                UnaryOp::Neg => match operand {
                    AstNode::BitVector {
                        ast,
                        is_signed: true,
                    } => AstNode::from_bv(ast.bvneg(), true),
                    _ => unreachable!("Neg is only supposed to be applied to signed numbers."),
                },
            }
        }

        fn translate_binary_expr(
            &mut self,
            operator: &BinaryOp,
            left: AstNode<'ctx>,
            right: AstNode<'ctx>,
        ) -> AstNode<'ctx> {
            assert_eq!(discriminant(&left), discriminant(&right));

            match left {
                AstNode::Bool(_) => {
                    let left = left.as_bool();
                    let right = right.as_bool();
                    match operator {
                        BinaryOp::Eq => ast::Bool::_eq(left, right),
                        BinaryOp::Ne => ast::Bool::_eq(left, right).not(),
                        BinaryOp::BitAnd => ast::Bool::and(left.get_ctx(), &[left, right]),
                        BinaryOp::BitOr => ast::Bool::or(left.get_ctx(), &[left, right]),
                        BinaryOp::BitXor => ast::Bool::xor(left, right),
                        _ => unreachable!("Bool can only used with logical operators."),
                    }
                    .into()
                }
                AstNode::BitVector { is_signed, .. } => {
                    let left = left.as_bit_vector();
                    let right = right.as_bit_vector();
                    let ar_func: Option<fn(&ast::BV<'ctx>, &ast::BV<'ctx>) -> ast::BV<'ctx>> =
                        match (operator, is_signed) {
                            (BinaryOp::Add, _) => Some(ast::BV::bvadd),
                            (BinaryOp::Sub, _) => Some(ast::BV::bvsub),
                            (BinaryOp::Mul, _) => Some(ast::BV::bvmul),
                            (BinaryOp::Div, true) => Some(ast::BV::bvsdiv),
                            (BinaryOp::Div, false) => Some(ast::BV::bvudiv),
                            (BinaryOp::Rem, true) => Some(ast::BV::bvsrem),
                            (BinaryOp::Rem, false) => Some(ast::BV::bvurem),
                            (BinaryOp::BitXor, _) => Some(ast::BV::bvxor),
                            (BinaryOp::BitAnd, _) => Some(ast::BV::bvand),
                            (BinaryOp::BitOr, _) => Some(ast::BV::bvor),
                            (BinaryOp::Shl, _) => Some(ast::BV::bvshl),
                            /* Shift right function obtained from documentation
                             * https://doc.rust-lang.org/reference/expressions/operator-expr.html#arithmetic-and-logical-binary-operators
                             */
                            (BinaryOp::Shr, true) => Some(ast::BV::bvashr),
                            (BinaryOp::Shr, false) => Some(ast::BV::bvlshr),
                            _ => None,
                        };

                    if let Some(func) = ar_func {
                        AstNode::from_bv(func(left, right), is_signed)
                    } else {
                        let logical_func: fn(&ast::BV<'ctx>, &ast::BV<'ctx>) -> ast::Bool<'ctx> =
                            match (operator, is_signed) {
                                (BinaryOp::Eq, _) => ast::BV::_eq,
                                (BinaryOp::Ne, _) => |l, r| ast::BV::_eq(l, r).not(),
                                (BinaryOp::Lt, true) => ast::BV::bvslt,
                                (BinaryOp::Lt, false) => ast::BV::bvult,
                                (BinaryOp::Le, true) => ast::BV::bvsle,
                                (BinaryOp::Le, false) => ast::BV::bvule,
                                (BinaryOp::Ge, true) => ast::BV::bvsge,
                                (BinaryOp::Ge, false) => ast::BV::bvuge,
                                (BinaryOp::Gt, true) => ast::BV::bvsgt,
                                (BinaryOp::Gt, false) => ast::BV::bvugt,
                                (BinaryOp::Offset, _) => todo!(),
                                _ => unreachable!(),
                            };
                        logical_func(left, right).into()
                    }
                }
            }
        }

        fn translate_cast_expr(&mut self, from: AstNode<'ctx>, to: &ValueType) -> AstNode<'ctx> {
            match to {
                ValueType::Char => {
                    let from = from.as_bit_vector();
                    let size = from.get_size();
                    debug_assert!(
                        size == TO_CHAR_BIT_SIZE,
                        "Cast from {size} to char is not supported."
                    );
                    let ast = from.zero_ext(CHAR_BIT_SIZE - TO_CHAR_BIT_SIZE);
                    AstNode::from_bv(ast, false)
                }
                ValueType::Int(IntType {
                    bit_size,
                    is_signed,
                }) => {
                    let size = *bit_size as u32;
                    match from {
                        AstNode::Bool(_) => {
                            let from = from.as_bool();
                            let ast = if *is_signed {
                                from.ite(
                                    &ast::BV::from_i64(from.get_ctx(), 1, size),
                                    &ast::BV::from_i64(from.get_ctx(), 0, size),
                                )
                            } else {
                                from.ite(
                                    &ast::BV::from_u64(from.get_ctx(), 1, size),
                                    &ast::BV::from_u64(from.get_ctx(), 0, size),
                                )
                            };
                            AstNode::from_bv(ast, *is_signed)
                        }
                        AstNode::BitVector { ast, is_signed } => {
                            let old_size = ast.get_size();
                            if size > old_size {
                                let bits_to_add = size - old_size;
                                let ast = if is_signed {
                                    ast.sign_ext(bits_to_add)
                                } else {
                                    ast.zero_ext(bits_to_add)
                                };
                                AstNode::from_bv(ast, is_signed)
                            } else {
                                // This also handles the case where size == old_size since all bits will be extracted
                                // and the sign will be updated.
                                AstNode::from_bv(ast.extract(size - 1, 0), is_signed)
                            }
                        }
                    }
                }
                ValueType::Float { .. } => todo!(),
                _ => unreachable!("Casting from int to {to:#?} is not supported."),
            }
        }

        fn translate_projection_expr(&mut self, proj_expr: &ProjExpr) -> AstNode<'ctx> {
            match proj_expr {
                ProjExpr::SymIndex {
                    host: _,
                    index: _,
                    from_end: _,
                } => {
                    todo!("add support for symbolic indexes")
                }
                ProjExpr::SymHost { host, kind } => match kind {
                    ProjKind::Deref => todo!(),
                    ProjKind::Field(field_index) => {
                        self.translate_field_projection(host.as_ref(), *field_index)
                    }
                    ProjKind::Index {
                        index: _,
                        from_end: _,
                    } => todo!(),
                    ProjKind::Subslice {
                        from: _,
                        to: _,
                        from_end: _,
                    } => todo!(),
                    ProjKind::Downcast => todo!(),
                },
            }
        }

        fn translate_field_projection(
            &mut self,
            host: &SymValue,
            field_index: FieldIndex,
        ) -> AstNode<'ctx> {
            const RESULT: u32 = 0;
            const DID_OVERFLOW: u32 = 1;
            match host {
                SymValue::Expression(Expr::Binary {
                    operator,
                    operands,
                    checked: true,
                }) => match field_index {
                    RESULT => {
                        // If we see a `.0` field projection on a symbolic expression that is a checked
                        // binary operation, we can safely ignore the projection and treat the expression
                        // as normal, since checked binary operations return the tuple `(binop(x, y), did_overflow)`,
                        // and failed checked binops immediately assert!(no_overflow == true), then panic.
                        let unchecked_host = SymValue::Expression(Expr::Binary {
                            operator: *operator,
                            operands: operands.clone(), // TODO: try to remove this clone?
                            checked: false,
                        });
                        self.translate_symbolic(&unchecked_host)
                    }
                    DID_OVERFLOW => {
                        // generate an expression that evaluates true if overflow, false otherwise
                        match host {
                            SymValue::Expression(Expr::Binary {
                                operator: BinaryOp::Add,
                                operands,
                                ..
                            }) => {
                                // TODO: confirm that Z3's overflow instructions work as expected.

                                // TODO: refactor this into a function
                                let (left, right) = match operands {
                                    SymBinaryOperands::Orig { first, second } => (
                                        self.translate_symbolic(first),
                                        self.translate_value(second),
                                    ),
                                    SymBinaryOperands::Rev { first, second } => (
                                        self.translate_value(first),
                                        self.translate_symbolic(second),
                                    ),
                                };

                                let is_signed = match left {
                                    AstNode::Bool(_) => unreachable!("booleans cannot be added"),
                                    AstNode::BitVector { is_signed, .. } => is_signed,
                                };

                                if is_signed {
                                    let overflow = ast::BV::bvadd_no_overflow(
                                        left.as_bit_vector(),
                                        right.as_bit_vector(),
                                        true,
                                    );
                                    let underflow = ast::BV::bvadd_no_underflow(
                                        left.as_bit_vector(),
                                        right.as_bit_vector(),
                                    );
                                    ast::Bool::and(overflow.get_ctx(), &[&overflow, &underflow])
                                } else {
                                    // note: in unsigned addition, underflow is impossible because there
                                    //       are no negative numbers.
                                    ast::BV::bvadd_no_overflow(
                                        left.as_bit_vector(),
                                        right.as_bit_vector(),
                                        false,
                                    )
                                }
                            }
                            SymValue::Expression(Expr::Binary {
                                operator: BinaryOp::Sub,
                                ..
                            }) => {
                                todo!()
                            }
                            SymValue::Expression(Expr::Binary {
                                operator: BinaryOp::Mul,
                                ..
                            }) => {
                                todo!()
                            }
                            _ => unreachable!(),
                        };

                        todo!("add support for assertions from checked binops")
                    }
                    _ => unreachable!("invalid field index. A checked binop returns a len 2 tuple"),
                },
                SymValue::Expression(Expr::Binary { checked: false, .. }) => unreachable!(),
                _ => todo!("implement regular field access"),
            }
        }
    }

    impl<'ctx> From<AstNode<'ctx>> for ValueRef {
        fn from(ast: AstNode<'ctx>) -> Self {
            match ast {
                AstNode::Bool(ast) => super::super::ConstValue::Bool(ast.as_bool().unwrap()),
                AstNode::BitVector { ast, is_signed } => {
                    // TODO: Add support for up to 128-bit integers.
                    let value = if is_signed {
                        let bytes = ast.as_i64().unwrap().to_be_bytes();
                        let mut extended = [0_u8; 16];
                        extended[8..].copy_from_slice(&bytes);
                        u128::from_be_bytes(extended)
                    } else {
                        ast.as_u64().unwrap() as u128
                    };
                    super::super::ConstValue::new_int(
                        value,
                        IntType {
                            bit_size: ast.get_size() as u64,
                            is_signed,
                        },
                    )
                }
            }
            .to_value_ref()
        }
    }
}<|MERGE_RESOLUTION|>--- conflicted
+++ resolved
@@ -11,17 +11,10 @@
     };
 
     use crate::{
-<<<<<<< HEAD
-        abs::{BinaryOp, FieldIndex, UnaryOp},
+        abs::{BinaryOp, FieldIndex, IntType, UnaryOp, ValueType},
         backends::basic::expr::{
             ConcreteValue, ConstValue, Expr, ProjExpr, ProjKind, SymBinaryOperands, SymValue,
-            SymVarId, SymbolicVar, SymbolicVarType, Value, ValueRef,
-=======
-        abs::{BinaryOp, IntType, UnaryOp, ValueType},
-        backends::basic::expr::{
-            ConcreteValue, ConstValue, Expr, SymBinaryOperands, SymValue, SymVarId, SymbolicVar,
-            Value, ValueRef,
->>>>>>> 5b5008b0
+            SymVarId, SymbolicVar, Value, ValueRef,
         },
     };
 
