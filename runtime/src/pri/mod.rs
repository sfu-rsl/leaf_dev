mod instance;
mod utils;

use crate::abs::{
<<<<<<< HEAD
    AssignmentHandler, BasicBlockIndex, BinaryOp, BranchHandler, BranchTakingHandler,
    ConditionalBranchHandler, ConstantHandler, FunctionHandler, Local, OperandHandler,
    PlaceHandler, PlaceProjectionHandler, UnaryOp, VariantIndex,
=======
    backend::*, BasicBlockIndex, BinaryOp, BranchingMetadata, DiscriminantAsIntType, FieldIndex,
    Local, UnaryOp, VariantIndex,
>>>>>>> bcde8567
};

use self::instance::*;

pub type Ref = u64;
pub type PlaceRef = Ref;
pub type OperandRef = Ref;

/*
 * These fields serve as exported symbols in the workaround to get the Tys for
 * the desired types in the compiler.
 */
pub static PLACE_REF_TYPE_HOLDER: PlaceRef = 0;
pub static OPERAND_REF_TYPE_HOLDER: OperandRef = 0;
pub static BINARY_OP_TYPE_HOLDER: BinaryOp = BinaryOp::Add;
pub static UNARY_OP_TYPE_HOLDER: UnaryOp = UnaryOp::Neg;

pub fn init_runtime_lib() {
    init_backend()
}

pub fn ref_place_local(local: Local) -> PlaceRef {
    push_place_ref(|p| p.of_local(local))
}

pub fn ref_place_deref(place: PlaceRef) -> PlaceRef {
    push_place_ref(|p| p.project_on(take_back_place_ref(place)).deref())
}
pub fn ref_place_field(place: PlaceRef, field: FieldIndex /*, type */) -> PlaceRef {
    push_place_ref(|p| p.project_on(take_back_place_ref(place)).for_field(field))
}
pub fn ref_place_index(place: PlaceRef, index_place: PlaceRef) -> PlaceRef {
    push_place_ref(|p| {
        p.project_on(take_back_place_ref(place))
            .at_index(take_back_place_ref(index_place))
    })
}
pub fn ref_place_constant_index(
    place: PlaceRef,
    offset: u64,
    min_length: u64,
    from_end: bool,
) -> PlaceRef {
    push_place_ref(|p| {
        p.project_on(take_back_place_ref(place))
            .at_constant_index(offset, min_length, from_end)
    })
}
pub fn ref_place_subslice(place: PlaceRef, from: u64, to: u64, from_end: bool) -> PlaceRef {
    push_place_ref(|p| {
        p.project_on(take_back_place_ref(place))
            .subslice(from, to, from_end)
    })
}
pub fn ref_place_downcast(place: PlaceRef, variant_index: u32 /*, type */) -> PlaceRef {
    push_place_ref(|p| {
        p.project_on(take_back_place_ref(place))
            .downcast(variant_index)
    })
}
pub fn ref_place_opaque_cast(place: PlaceRef /*, type */) -> PlaceRef {
    push_place_ref(|p| p.project_on(take_back_place_ref(place)).opaque_cast())
}

pub fn ref_operand_copy(place: PlaceRef) -> OperandRef {
    push_operand_ref(|o| o.copy_of(take_back_place_ref(place)))
}
pub fn ref_operand_move(place: PlaceRef) -> OperandRef {
    push_operand_ref(|o| o.move_of(take_back_place_ref(place)))
}
pub fn ref_operand_const_bool(value: bool) -> OperandRef {
    push_operand_ref(|o| o.const_from().bool(value))
}
pub fn ref_operand_const_int(bit_rep: u128, size: u64, is_signed: bool) -> OperandRef {
    push_operand_ref(|o| o.const_from().int(bit_rep, size, is_signed))
}
pub fn ref_operand_const_float(bit_rep: u128, ebits: u64, sbits: u64) -> OperandRef {
    push_operand_ref(|o| o.const_from().float(bit_rep, ebits, sbits))
}
pub fn ref_operand_const_char(value: char) -> OperandRef {
    push_operand_ref(|o| o.const_from().char(value))
}
pub fn ref_operand_const_func(id: u64) -> OperandRef {
    push_operand_ref(|o| o.const_from().func(id))
}
pub fn ref_operand_const_str(value: &'static str) -> OperandRef {
    push_operand_ref(|o| o.const_from().str(value))
}
pub fn ref_operand_sym_bool() -> OperandRef {
    push_operand_ref(|o| o.symbolic().bool())
}
pub fn ref_operand_sym_int(size: u64, is_signed: bool) -> OperandRef {
    push_operand_ref(|o| o.symbolic().int(size, is_signed))
}
pub fn ref_operand_sym_float(ebits: u64, sbits: u64) -> OperandRef {
    push_operand_ref(|o| o.symbolic().float(ebits, sbits))
}
pub fn ref_operand_sym_char() -> OperandRef {
    push_operand_ref(|o| o.symbolic().char())
}

pub fn assign_use(dest: PlaceRef, operand: OperandRef) {
    assign_to(dest, |h| h.use_of(take_back_operand_ref(operand)))
}
pub fn assign_repeat(dest: PlaceRef, operand: OperandRef, count: usize) {
    assign_to(dest, |h| h.repeat_of(take_back_operand_ref(operand), count))
}
pub fn assign_ref(dest: PlaceRef, place: PlaceRef, is_mutable: bool) {
    assign_to(dest, |h| h.ref_to(take_back_place_ref(place), is_mutable))
}
pub fn assign_thread_local_ref(
    dest: PlaceRef, /* TODO: Complicated. MIRAI has some works on it. */
) {
    assign_to(dest, |h| h.thread_local_ref_to())
}
pub fn assign_address_of(dest: PlaceRef, place: PlaceRef, is_mutable: bool) {
    assign_to(dest, |h| {
        h.address_of(take_back_place_ref(place), is_mutable)
    })
}
pub fn assign_len(dest: PlaceRef, place: PlaceRef) {
    // To be investigated. Not obvious whether it appears at all in the later stages.
    assign_to(dest, |h| h.len_of(take_back_place_ref(place)))
}

pub fn assign_cast_char(dest: PlaceRef, operand: OperandRef) {
    assign_to(dest, |h| h.char_cast_of(take_back_operand_ref(operand)))
}

pub fn assign_cast_integer(dest: PlaceRef, operand: OperandRef, is_signed: bool, bits: u64) {
    assign_to(dest, |h| {
        h.integer_cast_of(take_back_operand_ref(operand), is_signed, bits)
    })
}

pub fn assign_cast_float(dest: PlaceRef, operand: OperandRef, bits: u64) {
    assign_to(dest, |h| {
        h.float_cast_of(take_back_operand_ref(operand), bits)
    })
}

pub fn assign_cast(dest: PlaceRef /* TODO: Other types of cast. */) {
    assign_to(dest, |h| h.cast_of())
}

pub fn assign_binary_op(
    dest: PlaceRef,
    operator: BinaryOp,
    first: OperandRef,
    second: OperandRef,
    checked: bool,
) {
    assign_to(dest, |h| {
        h.binary_op_between(
            operator,
            take_back_operand_ref(first),
            take_back_operand_ref(second),
            checked,
        )
    })
}
pub fn assign_unary_op(dest: PlaceRef, operator: UnaryOp, operand: OperandRef) {
    assign_to(dest, |h| {
        h.unary_op_on(operator, take_back_operand_ref(operand))
    })
}

pub fn set_discriminant(dest: PlaceRef, variant_index: u32) {
    assign_to(dest, |h| h.variant_index(variant_index))
}
pub fn assign_discriminant(dest: PlaceRef, place: PlaceRef) {
    assign_to(dest, |h| h.discriminant_of(take_back_place_ref(place)))
}

// We use slice to simplify working with the interface.
pub fn assign_aggregate_array(dest: PlaceRef, items: &[OperandRef]) {
    assign_to(dest, |h| {
        h.array_from(items.iter().map(|o| take_back_operand_ref(*o)))
    })
}

pub fn take_branch_true(info: BranchingInfo) {
    conditional(info, |h| h.on_bool().take(true))
}
pub fn take_branch_false(info: BranchingInfo) {
    conditional(info, |h| h.on_bool().take(false))
}

pub fn take_branch_int(info: BranchingInfo, value_bit_rep: u128) {
    conditional(info, |h| h.on_int().take(value_bit_rep))
}
pub fn take_branch_ow_int(info: BranchingInfo, non_values: &[u128]) {
    conditional(info, |h| h.on_int().take_otherwise(non_values))
}

pub fn take_branch_char(info: BranchingInfo, value: char) {
    conditional(info, |h| h.on_char().take(value))
}
<<<<<<< HEAD
pub fn take_branch_ow_char(info: BranchingInfo, non_values: &[u128]) {
    conditional(info, |h| h.on_char().take_otherwise(non_values))
=======
pub fn take_branch_ow_char(info: BranchingInfo, non_values: &[char]) {
    branch(info, |h| h.on_char().take_otherwise(non_values))
>>>>>>> bcde8567
}

pub fn take_branch_enum_discriminant(info: BranchingInfo, index: VariantIndex) {
    conditional(info, |h| h.on_enum().take(index))
}
pub fn take_branch_ow_enum_discriminant(info: BranchingInfo, non_indices: &[VariantIndex]) {
    conditional(info, |h| h.on_enum().take_otherwise(non_indices))
}

pub fn call_func(func: OperandRef, args: &[OperandRef], destination: PlaceRef) {
    func_control(|h| {
        h.call(
            take_back_operand_ref(func),
            args.iter().map(|o| take_back_operand_ref(*o)),
            take_back_place_ref(destination),
        )
    })
}
pub fn return_from_func() {
    func_control(|h| h.ret())
}

pub fn check_assert(cond: OperandRef, expected: bool /*, assert_kind: &str*/) {
    branch(|h| h.assert(take_back_operand_ref(cond), expected))
}

pub struct BranchingInfo {
    pub discriminant: OperandRef,
    metadata: BranchingMetadata,
}

impl BranchingInfo {
    pub fn new(
        node_location: BasicBlockIndex,
        discriminant: OperandRef,
        discr_bit_size: u64,
        discr_is_signed: bool,
    ) -> Self {
        Self {
            discriminant,
            metadata: BranchingMetadata {
                node_location,
                discr_as_int: DiscriminantAsIntType {
                    bit_size: discr_bit_size,
                    is_signed: discr_is_signed,
                },
            },
        }
    }
}<|MERGE_RESOLUTION|>--- conflicted
+++ resolved
@@ -2,14 +2,10 @@
 mod utils;
 
 use crate::abs::{
-<<<<<<< HEAD
-    AssignmentHandler, BasicBlockIndex, BinaryOp, BranchHandler, BranchTakingHandler,
-    ConditionalBranchHandler, ConstantHandler, FunctionHandler, Local, OperandHandler,
-    PlaceHandler, PlaceProjectionHandler, UnaryOp, VariantIndex,
-=======
-    backend::*, BasicBlockIndex, BinaryOp, BranchingMetadata, DiscriminantAsIntType, FieldIndex,
-    Local, UnaryOp, VariantIndex,
->>>>>>> bcde8567
+    backend::*, AssignmentHandler, BasicBlockIndex, BasicBlockIndex, BinaryOp, BranchHandler,
+    BranchTakingHandler, BranchingMetadata, ConditionalBranchHandler, ConstantHandler,
+    DiscriminantAsIntType, FieldIndex, FunctionHandler, Local, OperandHandler, PlaceHandler,
+    PlaceProjectionHandler, UnaryOp, VariantIndex,
 };
 
 use self::instance::*;
@@ -208,13 +204,8 @@
 pub fn take_branch_char(info: BranchingInfo, value: char) {
     conditional(info, |h| h.on_char().take(value))
 }
-<<<<<<< HEAD
-pub fn take_branch_ow_char(info: BranchingInfo, non_values: &[u128]) {
+pub fn take_branch_ow_char(info: BranchingInfo, non_values: &[char]) {
     conditional(info, |h| h.on_char().take_otherwise(non_values))
-=======
-pub fn take_branch_ow_char(info: BranchingInfo, non_values: &[char]) {
-    branch(info, |h| h.on_char().take_otherwise(non_values))
->>>>>>> bcde8567
 }
 
 pub fn take_branch_enum_discriminant(info: BranchingInfo, index: VariantIndex) {
